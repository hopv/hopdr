--- conflicted
+++ resolved
@@ -1413,11 +1413,7 @@
                     univ_ints.clone(),
                 )
             }
-<<<<<<< HEAD
             Rule::App => {
-=======
-            Rule::App if configuration.mode_shared => {
->>>>>>> 8b7ae473
                 let mut c = self.tree.get_children(n);
                 let c1 = c.next().unwrap();
                 let d1 = self.clone_with_template_inner(
@@ -1428,54 +1424,25 @@
                     univ_ints.clone(),
                 );
                 let ty1 = d1.root_ty().clone();
-<<<<<<< HEAD
                 let mut derivations: Vec<_> = c
-                    .map(|c2| self.clone_with_template_inner(c2.id, env, mode_shared, ints.clone()))
-                    .collect();
-                //let (d2, is_bot) = match c.next() {
-                //    Some(c2) => {
-                //    }
-                //    None => (
-                //        Derivation::rule_atom(
-                //            context.clone(),
-                //            expr.app().1.clone(),
-                //            Ty::mk_bot(&ty1.arrow().0[0].to_sty()),
-                //        ),
-                //        true,
-                //    ),
-                //};
-
-                let (arg_tys, ret_ty) = ty1.arrow();
-                if mode_shared {
-                    derivations = vec![derivations.remove(0)];
-                } else {
-                    panic!("unimplmented")
-                }
-                assert_eq!(derivations.len(), arg_tys.len());
-                let new_arg_tys = derivations.iter().map(|d| d.root_ty().clone()).collect();
-=======
-                let (d2, is_bot) = match c.next() {
-                    Some(c2) => {
-                        let d2 = self.clone_with_template_inner(
+                    .map(|c2| {
+                        self.clone_with_template_inner(
                             c2.id,
                             env,
                             configuration,
                             ints.clone(),
                             univ_ints.clone(),
-                        );
-                        (d2, false)
-                    }
-                    None => (
-                        Derivation::rule_atom(
-                            context.clone(),
-                            expr.app().1.clone(),
-                            Ty::mk_bot(&ty1.arrow().0[0].to_sty()),
-                        ),
-                        true,
-                    ),
-                };
-                let ty2 = d2.root_ty().clone();
->>>>>>> 8b7ae473
+                        )
+                    })
+                    .collect();
+                let (arg_tys, ret_ty) = ty1.arrow();
+                if configuration.mode_shared {
+                    derivations = vec![derivations.remove(0)];
+                } else {
+                    panic!("unimplmented")
+                }
+                assert_eq!(derivations.len(), arg_tys.len());
+                let new_arg_tys = derivations.iter().map(|d| d.root_ty().clone()).collect();
 
                 let ret_tmp_ty = ret_ty.clone_with_template(&mut ints.iter().cloned().collect());
                 let ty3 = Ty::mk_arrow(new_arg_tys, ret_tmp_ty);
